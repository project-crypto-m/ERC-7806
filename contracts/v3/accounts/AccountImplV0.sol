--- conflicted
+++ resolved
@@ -19,11 +19,8 @@
 
     /// @notice The AccountImplV0 is a stateless account, so it delegates the standard access control to the StandardRegistryV2 contract
     /// @dev This is a constant address that could be used by other ERC7806 accounts as well
-<<<<<<< HEAD
     StandardRegistryV2 public constant REGISTRY = StandardRegistryV2(0x1EcBE25525F6e6cDe8631e602Df6D55D3967cDF8);
-=======
-    StandardRegistryV2 public constant REGISTRY = StandardRegistryV2(0x843Fa27Dad1759F4A6d1a1f071B918866E821b23);
->>>>>>> 1fab6b49
+
 
     /// @notice executeOtherIntent is a function that executes an intent on an external standard
     /// @param intent The intent to execute
